--- conflicted
+++ resolved
@@ -10,11 +10,6 @@
 axum = "0.6.20"
 tokio = { version = "1.32.0", features = ["rt-multi-thread", "macros"] }
 twitch_api2 = { version = "0.6.0-rc.3", features = ["helix", "reqwest_client", "chrono"] }
-<<<<<<< HEAD
-reqwest = "0.11.20"
+reqwest = "0.11.22"
 cached = { version = "0.46.0", features = ["async"] }
-=======
-reqwest = "0.11.22"
-cached = { version = "0.45.1", features = ["async"] }
->>>>>>> d7c959c9
 rss = "2.0.6"